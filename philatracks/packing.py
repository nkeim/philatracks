--- conflicted
+++ resolved
@@ -265,13 +265,7 @@
                         on='particle', rsuffix='0').dropna()
     NNE = NNEngine(ftrcomp, cutoff, fast=fast, subset=subset)
     return NNE._affine_field(d2min_scale=d2min_scale, dview=dview)
-<<<<<<< HEAD
 def local_displacements(ftr0, ftr1, cutoff, subset=None, dview=None):
-=======
-
-
-def local_displacements(ftr0, ftr1, cutoff, dview=None):
->>>>>>> 63999536
     """Compute motion of particles between frames, subtracting background.
 
     ``ftr0`` and ``ftr1`` 
@@ -297,12 +291,7 @@
     ftr0.index.name = idxname
     ftrcomp['xdisp'] = ftrcomp.x1 - ftrcomp.x
     ftrcomp['ydisp'] = ftrcomp.y1 - ftrcomp.y
-<<<<<<< HEAD
     nne = NNEngine(ftrcomp, nncutoff=cutoff, subset=subset)
-=======
-    nne = NNEngine(ftrcomp, nncutoff=cutoff)
-
->>>>>>> 63999536
     def neighbor_motion(pdata, data):
         return data.mean(0)
 
